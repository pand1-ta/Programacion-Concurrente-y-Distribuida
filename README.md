--- conflicted
+++ resolved
@@ -1,232 +1,20 @@
-<<<<<<< HEAD
-# 🎬 Sistema Distribuido de Recomendación de Películas – CC65 (Entrega Final)
-=======
 # 🎬 Sistema de Recomendación Distribuido — Filtrado Colaborativo en Go
 
 **Universidad Peruana de Ciencias Aplicadas (UPC)**
 
 **Materia:** Programación Concurrente y Distribuida (CC65)
->>>>>>> e1b88e9e
 
 **Profesor:** Carlos Alberto Jara García  
 
 ## 👨‍💻 Integrantes
 
-<<<<<<< HEAD
-- **Jimena Alexsandra Quintana Noa** – `U20201F576`  
-- **Eduardo Rivas** – `uad266ew`
-=======
 - Jimena Quintana Noa - `U20201F576`  
 - Eduardo Rivas - `UAD266EW`
->>>>>>> e1b88e9e
 
 ---
 
 # 🧠 Descripción General del Proyecto
 
-<<<<<<< HEAD
-Este proyecto implementa un **sistema distribuido de recomendación de películas** basado en filtrado colaborativo entre usuarios, utilizando **Go** para el motor de recomendación y **Next.js** para la interfaz web.
-
-El objetivo central es construir una arquitectura **concurrente, distribuida y escalable**, capaz de procesar grandes volúmenes de datos y generar recomendaciones personalizadas con eficiencia. El sistema incorpora:
-
-- Goroutines para paralelismo  
-- Workers TCP para distribución de trabajo  
-- Redis para caching  
-- MongoDB para persistencia de métricas  
-- API REST para comunicación entre frontend y backend  
-- Interfaz web moderna en Next.js  
-
-El dataset utilizado es **MovieLens 20M**, mapeado y procesado para calcular similitudes, predecir ratings y mostrar recomendaciones al usuario final.
-
----
-
-# 🧩 Arquitectura General del Sistema
-
-El sistema está compuesto por varios módulos:
-
-### **1️⃣ Coordinator (Go)**
-- Divide tareas entre workers  
-- Consolida resultados  
-- Coordina el procesamiento distribuido  
-
-### **2️⃣ Workers TCP (Go)**
-- Reciben tareas desde el Coordinator  
-- Ejecutan cálculos de similitud y predicción  
-- Manejan fallos con recuperación segura  
-
-### **3️⃣ API REST (Next.js)**
-Endpoints clave:
-
-- `/api/users`  
-- `/api/movies`  
-- `/api/recommend/:userId`  
-
-Estas rutas actúan como **proxy** hacia el backend distribuido.
-
-### **4️⃣ Redis**
-- Cachea resultados para reducir cómputos repetidos.
-
-### **5️⃣ MongoDB**
-- Guarda métricas de rendimiento:
-  - tiempo secuencial  
-  - concurrente  
-  - distribuido  
-  - workers utilizados  
-
-### **6️⃣ Frontend (Next.js)**
-Incluye:
-
-- Login de usuarios  
-- Filtros dinámicos  
-- Modo general / recomendado  
-- Panel de métricas  
-- Grid responsivo de películas  
-
----
-
-# 🎯 Objetivos del Proyecto Final
-
-- Implementar un motor de recomendación distribuido basado en filtrado colaborativo.  
-- Construir una arquitectura que combine concurrencia (goroutines) con distribución (Workers TCP).  
-- Diseñar una API unificada para desacoplar backend y frontend.  
-- Implementar una interfaz web moderna orientada al usuario final.  
-- Integrar Redis y MongoDB para caching y persistencia de métricas.  
-- Comparar el rendimiento secuencial, concurrente y distribuido para evidenciar mejoras reales.
-
----
-
-# 🏗️ Componentes Implementados
-
-## 🟦 Backend: Coordinator + Workers (Go)
-
-Características:
-
-- Procesamiento del dataset  
-- Cálculo de similitud coseno  
-- Predicción de ratings  
-- Dividir y enviar chunks a workers  
-- Manejo de errores y reconexiones  
-- Benchmarking interno  
-
-Ejemplo de cálculo de similitud coseno:
-
-```go
-func cosine(u, v []float64) float64 {
-    var dot, nu, nv float64
-    for i := range u {
-        dot += u[i] * v[i]
-        nu += u[i] * u[i]
-        nv += v[i] * v[i]
-    }
-    if nu == 0 || nv == 0 {
-        return 0
-    }
-    return dot / (math.Sqrt(nu) * math.Sqrt(nv))
-}
-```
----
-
-API REST en Next.js  
-Ejemplo:  `/api/recommend/[userId]`  
-
-```ts
-const BACKEND = process.env.RECOMMENDER_BACKEND || 'http://localhost:8080'
-
-export async function GET(req: Request, context: any) {
-  const params = await context.params
-  const target = new URL(`${BACKEND}/recommend/${params.userId}`)
-  target.search = new URL(req.url).search
-
-  const res = await fetch(target.toString(), { cache: 'no-store' })
-  const text = await res.text()
-
-  try {
-    return NextResponse.json(JSON.parse(text))
-  } catch {
-    return new NextResponse(text)
-  }
-}
-
-```
-
----
-
-## 🟩 Frontend en Next.js
-
-Incluye:
-
-- Sistema de login por usuario
-- Grid de películas (4–5 columnas)
-- Modo general / recomendado
-- Filtros dinámicos
-- Panel emergente de métricas
-- Uso de `localStorage ` para sesión
-- Estilos en CSS con UI moderna
-
----
-
-## 🟥 Redis + MongoDB
-Redis
-
-- Cachea recomendaciones por usuario.
-- Reduce carga del Coordinator + Workers.
-
-MongoDB
-
-Guarda métricas como:
-
-```json
-{
-  "userId": 123,
-  "totalTimeSequential": 1213,
-  "totalTimeConcurrent": 422,
-  "totalTimeDistributed": 88,
-  "workersUsed": 4,
-  "timestamp": "2025-12-04"
-}
-
-```
----
-
-# 🚀 Ejecución del Sistema
-
-Docker inicia:
-
-```sh
-docker compose up --build
-
-```
-
-- Coordinator
-- 3+ Workers
-- Redis
-- MongoDB
-- API Next.js
-- Frontend
-
----
-
-#🧩 Conclusiones
-
-El proyecto demuestra el impacto real de combinar concurrencia, distribución y caching en sistemas de recomendación. La arquitectura implementada permite reducir drásticamente los tiempos de cálculo y escalar horizontalmente mediante workers adicionales.
-El frontend y la API REST permiten que el sistema sea utilizable por usuarios finales, mientras que Redis y MongoDB añaden robustez, persistencia y rendimiento general.
-
----
-
-# 💡 Recomendaciones Futuras
-
-- Incorporar balanceo de carga entre workers.
-- Migrar protocolo TCP → gRPC para mayor eficiencia.
-- Integrar métricas en tiempo real (Prometheus + Grafana).
-- Mejorar modelo de recomendación (ALS, embeddings).
-- Despliegue completo en la nube.
-- Automatizar reinicio y registro de fallos de workers.
-
-
-
-
-
-=======
 Este proyecto implementa un **sistema de recomendación de películas distribuido**, basado en *filtrado colaborativo* y desarrollado en *Go (Golang)*.
 El sistema procesa reseñas de usuarios de manera *concurrente*, utilizando *goroutines y channels* para lograr **menores tiempos de respuesta y alta escalabilidad**.
 
@@ -334,4 +122,3 @@
   go run paralelizacion.go
   ```
 4. Observar los resultados de tiempos y speedup en consola.
->>>>>>> e1b88e9e
